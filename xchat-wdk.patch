diff -ruN --strip-trailing-cr xchat-wdk.orig/plugins/perl/perl.c xchat-wdk/plugins/perl/perl.c
--- xchat-wdk.orig/plugins/perl/perl.c	2010-08-26 04:18:04 +0200
+++ xchat-wdk/plugins/perl/perl.c	2010-09-19 05:27:43 +0200
@@ -22,12 +22,15 @@
 #include <sys/types.h>
 #include <sys/stat.h>
 #include <fcntl.h>
-#include <dirent.h>
 #ifdef ENABLE_NLS
 #include <locale.h>
 #endif
 #ifdef WIN32
 #include <windows.h>
+#define  _INC_DIRENT
+#include "../../src/common/dirent.h"
+#else
+#include <dirent.h>
 #endif
 
 #undef PACKAGE
@@ -1339,7 +1342,11 @@
 			if (GetLastError () == ERROR_BAD_EXE_FORMAT)
 				/* http://forum.xchat.org/viewtopic.php?t=3277 */
 				thread_mbox ("Cannot use this " PERL_DLL "\n\n"
+#ifdef _WIN64
+								 "64-bit ActivePerl is required.");
+#else
 								 "32-bit ActivePerl is required.");
+#endif
 			else {
 				/* a lot of people install this old version */
 				lib = LoadLibraryA ("perl56.dll");
@@ -1354,7 +1361,7 @@
 					thread_mbox ("Cannot open " PERL_DLL "\n\n"
 									 "You must have ActivePerl " PERL_REQUIRED_VERSION " installed in order to\n"
 									 "run perl scripts.\n\n"
-									 "http://www.activestate.com/ActivePerl/\n\n"
+									 "http://www.activestate.com/activeperl/downloads\n\n"
 									 "Make sure perl's bin directory is in your PATH.");
 				}
 			}
diff -ruN --strip-trailing-cr xchat-wdk.orig/plugins/python/python.c xchat-wdk/plugins/python/python.c
--- xchat-wdk.orig/plugins/python/python.c	2010-05-16 06:31:54 +0200
+++ xchat-wdk/plugins/python/python.c	2010-09-19 05:27:43 +0200
@@ -53,10 +53,10 @@
 
 #include <glib.h>
 #include <string.h>
-#include <unistd.h>
 #include <stdlib.h>
 #include <sys/types.h>
-#include <dirent.h>
+#include "../../src/common/dirent.h"
+#include "../../config.h"
 
 #include "xchat-plugin.h"
 #include "Python.h"
@@ -68,7 +68,7 @@
 
 #ifdef WIN32
 #undef WITH_THREAD /* Thread support locks up xchat on Win32. */
-#define VERSION "0.8/2.4"	/* Linked to python24.dll */
+#define VERSION "0.8/2.6"	/* Linked to python26.dll */
 #else
 #define VERSION "0.8"
 #endif
@@ -1161,6 +1161,27 @@
 	PyObject_SetAttrString(m, "__version__", o);
 
 	if (filename) {
+#ifdef WIN32
+		/*	more info: 
+		 *	http://bytes.com/topic/python/answers/840542-pyrun_simplefile-crashes#post3364174
+		 *	http://effbot.org/pyfaq/pyrun-simplefile-crashes-on-windows-but-not-on-unix-why.htm
+		 */
+		PyObject* PyFileObject = PyFile_FromString(filename, "r");
+		if (PyFileObject == NULL) {
+			xchat_printf(ph, "Can't open file %s: %s\n",
+				     filename, strerror(errno));
+			goto error;
+		}
+
+		if (PyRun_SimpleFile(PyFile_AsFile(PyFileObject), filename) != 0) {
+			xchat_printf(ph, "Error loading module %s\n",
+				     filename);
+			goto error;
+		}
+
+		plugin->filename = filename;
+		filename = NULL;
+#else
 		FILE *fp;
 
 		plugin->filename = filename;
@@ -1184,7 +1205,7 @@
 			goto error;
 		}
 		fclose(fp);
-
+#endif
 		m = PyDict_GetItemString(PyImport_GetModuleDict(),
 					 "__main__");
 		if (m == NULL) {
diff -ruN --strip-trailing-cr xchat-wdk.orig/plugins/tcl/tclplugin.c xchat-wdk/plugins/tcl/tclplugin.c
--- xchat-wdk.orig/plugins/tcl/tclplugin.c	2010-03-21 01:49:42 +0100
+++ xchat-wdk/plugins/tcl/tclplugin.c	2010-09-19 05:27:43 +0200
@@ -32,8 +32,6 @@
 #include <windows.h>
 #define bzero(mem, sz) memset((mem), 0, (sz))
 #define bcopy(src, dest, count) memmove((dest), (src), (count))
-#else
-#include <unistd.h>
 #endif
 
 #include "xchat-plugin.h"
@@ -2221,7 +2219,7 @@
 #ifdef WIN32
     lib = LoadLibraryA(TCL_DLL);
     if (!lib) {
-        xchat_print(ph, "You must have ActiveTCL installed in order to run Tcl scripts.\n" "http://aspn.activestate.com/ASPN/Tcl/\n" "Make sure Tcl's bin directory is in your PATH.\n\n");
+        xchat_print(ph, "You must have ActiveTCL 8.5 installed in order to run Tcl scripts.\n" "http://www.activestate.com/activetcl/downloads\n" "Make sure Tcl's bin directory is in your PATH.\n\n");
         return 0;
     }
     FreeLibrary(lib);
diff -ruN --strip-trailing-cr xchat-wdk.orig/plugins/xdcc/xdcc.c xchat-wdk/plugins/xdcc/xdcc.c
--- xchat-wdk.orig/plugins/xdcc/xdcc.c	2002-12-26 04:35:09 +0100
+++ xchat-wdk/plugins/xdcc/xdcc.c	2010-09-19 05:27:43 +0200
@@ -2,11 +2,11 @@
 
 #include <glib.h>
 #include <string.h>
-#include <unistd.h>
 #include <stdlib.h>
 #include <stdio.h>
 
 #include "xchat-plugin.h"
+#include "../../src/common/xchat.h"
 
 static xchat_plugin *ph;	/* plugin handle */
 
diff -ruN --strip-trailing-cr xchat-wdk.orig/src/common/cfgfiles.c xchat-wdk/src/common/cfgfiles.c
--- xchat-wdk.orig/src/common/cfgfiles.c	2010-08-07 09:14:45 +0200
+++ xchat-wdk/src/common/cfgfiles.c	2010-09-19 05:27:43 +0200
@@ -17,7 +17,6 @@
  */
 
 #include <fcntl.h>
-#include <unistd.h>
 #include <stdlib.h>
 #include <string.h>
 #include <stdio.h>
@@ -30,10 +29,9 @@
 #include "fe.h"
 #include "text.h"
 #include "xchatc.h"
+#include "portable.h"
 
-#ifdef WIN32
-#define XCHAT_DIR "X-Chat 2"
-#else
+#ifndef WIN32
 #define XCHAT_DIR ".xchat2"
 #endif
 #define DEF_FONT "Monospace 9"
@@ -308,12 +306,19 @@
 {
 	if (!xdir_fs)
 	{
-		char out[256];
+		if (portable_mode ())
+		{
+			xdir_fs = "./config";
+		}
+		else
+		{
+			char out[256];
 
-		if (!get_reg_str ("Software\\Microsoft\\Windows\\CurrentVersion\\"
-				"Explorer\\Shell Folders", "AppData", out, sizeof (out)))
-			return "./config";
-		xdir_fs = g_strdup_printf ("%s\\" XCHAT_DIR, out);
+			if (!get_reg_str ("Software\\Microsoft\\Windows\\CurrentVersion\\"
+					"Explorer\\Shell Folders", "AppData", out, sizeof (out)))
+				return "./config";
+			xdir_fs = g_strdup_printf ("%s\\" "X-Chat 2", out);
+		}
 	}
 	return xdir_fs;
 }
@@ -536,6 +541,7 @@
 
 	{"tab_chans", P_OFFINT (tabchannels), TYPE_BOOL},
 	{"tab_dialogs", P_OFFINT (privmsgtab), TYPE_BOOL},
+	{"tab_icons", P_OFFINT (tab_icons), TYPE_BOOL},
 	{"tab_layout", P_OFFINT (tab_layout), TYPE_INT},
 	{"tab_new_to_front", P_OFFINT (newtabstofront), TYPE_INT},
 	{"tab_notices", P_OFFINT (notices_tabs), TYPE_BOOL},
@@ -546,9 +552,11 @@
 	{"tab_sort", P_OFFINT (tab_sort), TYPE_BOOL},
 	{"tab_trunc", P_OFFINT (truncchans), TYPE_INT},
 	{"tab_utils", P_OFFINT (windows_as_tabs), TYPE_BOOL},
+	{"tab_xp", P_OFFINT (tab_xp), TYPE_BOOL},
 
 	{"text_background", P_OFFSET (background), TYPE_STR},
 	{"text_color_nicks", P_OFFINT (colorednicks), TYPE_BOOL},
+	{"text_emoticons", P_OFFINT (emoticons), TYPE_BOOL},
 	{"text_font", P_OFFSET (font_normal), TYPE_STR},
 	{"text_indent", P_OFFINT (indent_nicks), TYPE_BOOL},
 	{"text_max_indent", P_OFFINT (max_auto_indent), TYPE_INT},
@@ -648,6 +656,7 @@
 	prefs.dialog_height = 256;
 	prefs.gui_join_dialog = 1;
 	prefs.gui_quit_dialog = 1;
+	prefs.slist_skip = 1;
 	prefs.dcctimeout = 180;
 	prefs.dccstalltimeout = 60;
 	prefs.notify_timeout = 15;
diff -ruN --strip-trailing-cr xchat-wdk.orig/src/common/chanopt.c xchat-wdk/src/common/chanopt.c
--- xchat-wdk.orig/src/common/chanopt.c	2008-06-15 06:40:29 +0200
+++ xchat-wdk/src/common/chanopt.c	2010-09-19 05:27:43 +0200
@@ -3,7 +3,6 @@
 #include <stdio.h>
 #include <string.h>
 #include <stdlib.h>
-#include <unistd.h>
 #include <sys/types.h>
 #include <sys/stat.h>
 #include <fcntl.h>
diff -ruN --strip-trailing-cr xchat-wdk.orig/src/common/ctcp.c xchat-wdk/src/common/ctcp.c
--- xchat-wdk.orig/src/common/ctcp.c	2010-05-30 04:28:04 +0200
+++ xchat-wdk/src/common/ctcp.c	2010-09-19 05:27:43 +0200
@@ -18,7 +18,6 @@
 
 #include <stdio.h>
 #include <string.h>
-#include <unistd.h>
 #include <stdlib.h>
 
 #include "xchat.h"
@@ -134,7 +133,7 @@
 
 	if (!strcasecmp (msg, "VERSION") && !prefs.hidever)
 	{
-		snprintf (outbuf, sizeof (outbuf), "VERSION xchat "PACKAGE_VERSION" %s",
+		snprintf (outbuf, sizeof (outbuf), "VERSION xchat-wdk "PACKAGE_VERSION" ("PACKAGE_TARNAME") %s",
 					 get_cpu_str ());
 		serv->p_nctcp (serv, nick, outbuf);
 	}
diff -ruN --strip-trailing-cr xchat-wdk.orig/src/common/dcc.c xchat-wdk/src/common/dcc.c
--- xchat-wdk.orig/src/common/dcc.c	2010-05-30 04:28:04 +0200
+++ xchat-wdk/src/common/dcc.c	2010-09-19 05:27:43 +0200
@@ -31,7 +31,6 @@
 #include <time.h>
 #include <errno.h>
 #include <sys/stat.h>
-#include <unistd.h>
 #include <fcntl.h>
 
 #define WANTSOCKET
@@ -1984,7 +1983,7 @@
 
 	/* now handle case-insensitive Filesystems: HFS+, FAT */
 #ifdef WIN32
-#warning no win32 implementation - behaviour may be unreliable
+/* warning no win32 implementation - behaviour may be unreliable */
 #else
 	/* this fstat() shouldn't really fail */
 	if ((dcc->fp == -1 ? stat (dcc->destfile_fs, &st_a) : fstat (dcc->fp, &st_a)) == -1)
diff -ruN --strip-trailing-cr xchat-wdk.orig/src/common/ignore.c xchat-wdk/src/common/ignore.c
--- xchat-wdk.orig/src/common/ignore.c	2006-04-15 09:00:39 +0200
+++ xchat-wdk/src/common/ignore.c	2010-09-19 05:27:43 +0200
@@ -19,7 +19,6 @@
 #include <stdlib.h>
 #include <stdio.h>
 #include <string.h>
-#include <unistd.h>
 #include <sys/types.h>
 #include <sys/stat.h>
 #include <fcntl.h>
diff -ruN --strip-trailing-cr xchat-wdk.orig/src/common/inbound.c xchat-wdk/src/common/inbound.c
--- xchat-wdk.orig/src/common/inbound.c	2010-05-30 04:28:04 +0200
+++ xchat-wdk/src/common/inbound.c	2010-09-19 05:27:43 +0200
@@ -21,7 +21,6 @@
 #include <stdlib.h>
 #include <stdio.h>
 #include <sys/types.h>
-#include <unistd.h>
 #include <time.h>
 
 #define WANTARPA
diff -ruN --strip-trailing-cr xchat-wdk.orig/src/common/inet.h xchat-wdk/src/common/inet.h
--- xchat-wdk.orig/src/common/inet.h	2005-09-03 12:57:48 +0200
+++ xchat-wdk/src/common/inet.h	2010-09-19 05:27:43 +0200
@@ -24,9 +24,8 @@
 #ifdef USE_IPV6
 #include <winsock2.h>
 #include <ws2tcpip.h>
-#include <tpipv6.h>
 #else
-#include <winsock.h>
+#include <winsock2.h>
 #endif
 
 #define set_blocking(sok)	{ \
diff -ruN --strip-trailing-cr xchat-wdk.orig/src/common/msproxy.c xchat-wdk/src/common/msproxy.c
--- xchat-wdk.orig/src/common/msproxy.c	2006-04-16 17:32:17 +0200
+++ xchat-wdk/src/common/msproxy.c	2010-09-19 05:27:43 +0200
@@ -26,7 +26,6 @@
 #include <stdio.h>
 #include <string.h>
 #include <stdlib.h>
-#include <unistd.h>
 #include <fcntl.h>
 
 #define WANTSOCKET
diff -ruN --strip-trailing-cr xchat-wdk.orig/src/common/network.c xchat-wdk/src/common/network.c
--- xchat-wdk.orig/src/common/network.c	2006-04-16 10:11:26 +0200
+++ xchat-wdk/src/common/network.c	2010-09-19 05:27:43 +0200
@@ -21,7 +21,6 @@
 #include <stdlib.h>
 #include <string.h>
 #include <stdio.h>
-#include <unistd.h>
 #include <glib.h>
 
 #include "../../config.h"				  /* grab USE_IPV6 and LOOKUPD defines */
diff -ruN --strip-trailing-cr xchat-wdk.orig/src/common/notify.c xchat-wdk/src/common/notify.c
--- xchat-wdk.orig/src/common/notify.c	2008-06-08 09:58:58 +0200
+++ xchat-wdk/src/common/notify.c	2010-09-19 05:27:43 +0200
@@ -22,7 +22,6 @@
 #include <sys/types.h>
 #include <sys/stat.h>
 #include <fcntl.h>
-#include <unistd.h>
 #include <time.h>
 
 #include "xchat.h"
diff -ruN --strip-trailing-cr xchat-wdk.orig/src/common/outbound.c xchat-wdk/src/common/outbound.c
--- xchat-wdk.orig/src/common/outbound.c	2010-05-30 04:28:04 +0200
+++ xchat-wdk/src/common/outbound.c	2010-09-19 05:27:43 +0200
@@ -32,7 +32,6 @@
 #include <sys/wait.h>
 #endif
 
-#include <unistd.h>
 #include <time.h>
 #include <signal.h>
 #include <sys/stat.h>
diff -ruN --strip-trailing-cr xchat-wdk.orig/src/common/plugin-timer.c xchat-wdk/src/common/plugin-timer.c
--- xchat-wdk.orig/src/common/plugin-timer.c	2005-02-02 11:03:51 +0100
+++ xchat-wdk/src/common/plugin-timer.c	2010-09-19 05:27:43 +0200
@@ -1,7 +1,7 @@
 #include <stdlib.h>
 #include <string.h>
 #include <glib.h>
-#include "xchat-plugin.h"
+#include <xchat-plugin.h>
 
 #ifdef WIN32
 #define strcasecmp stricmp
diff -ruN --strip-trailing-cr xchat-wdk.orig/src/common/plugin.c xchat-wdk/src/common/plugin.c
--- xchat-wdk.orig/src/common/plugin.c	2010-08-14 03:46:21 +0200
+++ xchat-wdk/src/common/plugin.c	2010-09-19 05:27:43 +0200
@@ -34,7 +34,7 @@
 #include "text.h"
 #define PLUGIN_C
 typedef struct session xchat_context;
-#include "xchat-plugin.h"
+#include <xchat-plugin.h>
 #include "plugin.h"
 
 
@@ -1212,7 +1212,7 @@
 	static const char * const dcc_fields[] =
 	{
 		"iaddress32","icps",		"sdestfile","sfile",		"snick",	"iport",
-		"ipos", "iposhigh", "iresume", "iresumehigh" "isize", "isizehigh", "istatus", "itype", NULL
+		"ipos", "iposhigh", "iresume", "iresumehigh", "isize", "isizehigh", "istatus", "itype", NULL
 	};
 	static const char * const channels_fields[] =
 	{
diff -ruN --strip-trailing-cr xchat-wdk.orig/src/common/proto-irc.c xchat-wdk/src/common/proto-irc.c
--- xchat-wdk.orig/src/common/proto-irc.c	2010-05-30 04:28:04 +0200
+++ xchat-wdk/src/common/proto-irc.c	2010-09-19 05:27:43 +0200
@@ -18,7 +18,6 @@
 
 /* IRC RFC1459(+commonly used extensions) protocol implementation */
 
-#include <unistd.h>
 #include <string.h>
 #include <stdio.h>
 #include <stdlib.h>
diff -ruN --strip-trailing-cr xchat-wdk.orig/src/common/server.c xchat-wdk/src/common/server.c
--- xchat-wdk.orig/src/common/server.c	2010-05-30 04:28:04 +0200
+++ xchat-wdk/src/common/server.c	2010-09-19 05:27:43 +0200
@@ -26,7 +26,6 @@
 #include <stdio.h>
 #include <string.h>
 #include <stdlib.h>
-#include <unistd.h>
 #include <errno.h>
 #include <fcntl.h>
 
@@ -1390,7 +1389,7 @@
 {
 #ifdef WIN32
 	/* make sure waitline() uses recv() or it'll fail on win32 */
-	len = waitline (sok, buf, len, FALSE);
+	len = waitline (sok, buf, len, TRUE);
 #else
 	len = waitline (sok, buf, len, TRUE);
 #endif
@@ -1738,7 +1737,7 @@
 	}
 #endif
 	serv->childpid = pid;
-	serv->iotag = fe_input_add (serv->childread, FIA_READ, server_read_child,
+	serv->iotag = fe_input_add (serv->childread, FIA_READ|FIA_FD, server_read_child,
 										 serv);
 }
 
diff -ruN --strip-trailing-cr xchat-wdk.orig/src/common/servlist.c xchat-wdk/src/common/servlist.c
--- xchat-wdk.orig/src/common/servlist.c	2010-05-16 09:43:49 +0200
+++ xchat-wdk/src/common/servlist.c	2010-09-19 05:27:43 +0200
@@ -21,7 +21,6 @@
 #include <string.h>
 #include <sys/types.h>
 #include <sys/stat.h>
-#include <unistd.h>
 
 #include "xchat.h"
 #include <glib/ghash.h>
diff -ruN --strip-trailing-cr xchat-wdk.orig/src/common/ssl.c xchat-wdk/src/common/ssl.c
--- xchat-wdk.orig/src/common/ssl.c	2007-03-28 10:35:06 +0200
+++ xchat-wdk/src/common/ssl.c	2010-09-19 05:27:43 +0200
@@ -17,12 +17,12 @@
  * Foundation, Inc., 59 Temple Place - Suite 330, Boston, MA 02111-1307, USA
  */
 
+#include "inet.h"				  /* make it first to avoid macro redefinitions */
 #include <openssl/ssl.h>		  /* SSL_() */
 #include <openssl/err.h>		  /* ERR_() */
 #include <time.h>					  /* asctime() */
 #include <string.h>				  /* strncpy() */
 #include "ssl.h"					  /* struct cert_info */
-#include "inet.h"
 #include "../../config.h"		  /* HAVE_SNPRINTF */
 
 #ifndef HAVE_SNPRINTF
diff -ruN --strip-trailing-cr xchat-wdk.orig/src/common/text.c xchat-wdk/src/common/text.c
--- xchat-wdk.orig/src/common/text.c	2010-05-30 04:28:04 +0200
+++ xchat-wdk/src/common/text.c	2010-09-19 05:27:43 +0200
@@ -19,13 +19,11 @@
 #include <stdlib.h>
 #include <stdio.h>
 #include <string.h>
-#include <unistd.h>
 #include <ctype.h>
 #include <time.h>
 #include <sys/types.h>
 #include <fcntl.h>
 #include <sys/stat.h>
-#include <sys/mman.h>
 
 #include "xchat.h"
 #include <glib/ghash.h>
@@ -271,9 +269,6 @@
 	char *text;
 	time_t stamp;
 	int lines;
-	char *map, *end_map;
-	struct stat statbuf;
-	const char *begin, *eol;
 
 	if (sess->text_scrollback == SET_DEFAULT)
 	{
@@ -293,32 +288,9 @@
 	if (fh == -1)
 		return;
 
-	if (fstat (fh, &statbuf) < 0)
-		return;
-
-	map = mmap (NULL, statbuf.st_size, PROT_READ, MAP_PRIVATE, fh, 0);
-	if (map == MAP_FAILED)
-		return;
-
-	end_map = map + statbuf.st_size;
-	
 	lines = 0;
-	begin = map;
-	while (begin < end_map)
+	while (waitline (fh, buf, sizeof buf, FALSE) != -1)
 	{
-		int n_bytes;
-
-		eol = memchr (begin, '\n', end_map - begin);
-
-		if (!eol)
-			eol = end_map;
-
-		n_bytes = MIN (eol - begin, sizeof (buf) - 1);
-		
-		strncpy (buf, begin, n_bytes);
-
-		buf[n_bytes] = 0;
-		
 		if (buf[0] == 'T')
 		{
 			if (sizeof (time_t) == 4)
@@ -334,8 +306,6 @@
 			}
 			lines++;
 		}
-
-		begin = eol + 1;
 	}
 
 	sess->scrollwritten = lines;
@@ -349,7 +319,6 @@
 		/*EMIT_SIGNAL (XP_TE_GENMSG, sess, "*", buf, NULL, NULL, NULL, 0);*/
 	}
 
-	munmap (map, statbuf.st_size);
 	close (fh);
 }
 
diff -ruN --strip-trailing-cr xchat-wdk.orig/src/common/util.c xchat-wdk/src/common/util.c
--- xchat-wdk.orig/src/common/util.c	2008-02-07 02:50:37 +0100
+++ xchat-wdk/src/common/util.c	2010-09-19 05:27:43 +0200
@@ -16,11 +16,13 @@
  * Foundation, Inc., 59 Temple Place - Suite 330, Boston, MA 02111-1307, USA
  */
 
+#define WANTSOCKET
+#include "inet.h"				/* make it first to avoid macro redefinitions */
+
 #define __APPLE_API_STRICT_CONFORMANCE
 
 #define _FILE_OFFSET_BITS 64
 #include <stdio.h>
-#include <unistd.h>
 #include <string.h>
 #include <stdlib.h>
 #include <sys/types.h>
@@ -35,7 +37,7 @@
 #include <sys/utsname.h>
 #endif
 #include <fcntl.h>
-#include <dirent.h>
+#include "dirent.h"
 #include <errno.h>
 #include "xchat.h"
 #include "xchatc.h"
@@ -44,9 +46,6 @@
 #include "util.h"
 #include "../../config.h"
 
-#define WANTSOCKET
-#include "inet.h"
-
 #if defined (USING_FREEBSD) || defined (__APPLE__)
 #include <sys/sysctl.h>
 #endif
@@ -54,9 +53,11 @@
 #include <socks.h>
 #endif
 
+#ifndef ENABLE_NLS
 #ifndef HAVE_SNPRINTF
 #define snprintf g_snprintf
 #endif
+#endif
 
 #ifdef USE_DEBUG
 
@@ -631,22 +632,32 @@
 	OSVERSIONINFO osvi;
 	SYSTEM_INFO si;
 	double mhz;
+	int cpu_arch;
 
 	osvi.dwOSVersionInfoSize = sizeof (OSVERSIONINFO);
 	GetVersionEx (&osvi);
 	GetSystemInfo (&si);
 
+	if (si.wProcessorArchitecture == 9)
+	{
+		cpu_arch = 64;
+	}
+	else
+	{
+		cpu_arch = 86;
+	}
+
 	mhz = get_mhz ();
 	if (mhz)
 	{
 		double cpuspeed = ( mhz > 1000 ) ? mhz / 1000 : mhz;
 		const char *cpuspeedstr = ( mhz > 1000 ) ? "GHz" : "MHz";
-		sprintf (verbuf, "Windows %ld.%ld [i%d86/%.2f%s]",
-					osvi.dwMajorVersion, osvi.dwMinorVersion, si.wProcessorLevel, 
+		sprintf (verbuf, "Windows %ld.%ld [x%d/%.2f%s]",
+					osvi.dwMajorVersion, osvi.dwMinorVersion, cpu_arch, 
 					cpuspeed, cpuspeedstr);
 	} else
-		sprintf (verbuf, "Windows %ld.%ld [i%d86]",
-			osvi.dwMajorVersion, osvi.dwMinorVersion, si.wProcessorLevel);
+		sprintf (verbuf, "Windows %ld.%ld [x%d]",
+			osvi.dwMajorVersion, osvi.dwMinorVersion, cpu_arch);
 
 	return verbuf;
 }
diff -ruN --strip-trailing-cr xchat-wdk.orig/src/common/xchat.c xchat-wdk/src/common/xchat.c
--- xchat-wdk.orig/src/common/xchat.c	2008-06-08 09:58:58 +0200
+++ xchat-wdk/src/common/xchat.c	2010-09-19 05:45:58 +0200
@@ -22,7 +22,6 @@
 #include <time.h>
 #include <sys/types.h>
 #include <sys/stat.h>
-#include <unistd.h>
 
 #define WANTSOCKET
 #include "inet.h"
@@ -38,7 +37,7 @@
 #include "cfgfiles.h"
 #include "chanopt.h"
 #include "ignore.h"
-#include "xchat-plugin.h"
+#include <xchat-plugin.h>
 #include "plugin.h"
 #include "plugin-timer.h"
 #include "notify.h"
@@ -583,6 +582,7 @@
 	"NAME DMSG\n"			"CMD msg =%2 &3\n\n"\
 	"NAME EXIT\n"			"CMD quit\n\n"\
 	"NAME GREP\n"			"CMD lastlog -r &2\n\n"\
+	"NAME IGNALL\n"			"CMD ignore %2!*@* ALL\n\n"\
 	"NAME J\n"				"CMD join &2\n\n"\
 	"NAME KILL\n"			"CMD quote KILL %2 :&3\n\n"\
 	"NAME LEAVE\n"			"CMD part &2\n\n"\
diff -ruN --strip-trailing-cr xchat-wdk.orig/src/common/xchat.h xchat-wdk/src/common/xchat.h
--- xchat-wdk.orig/src/common/xchat.h	2010-08-07 09:14:45 +0200
+++ xchat-wdk/src/common/xchat.h	2010-09-19 05:27:43 +0200
@@ -12,12 +12,14 @@
 
 #include "history.h"
 
+#ifndef ENABLE_NLS
 #ifndef HAVE_SNPRINTF
 #define snprintf g_snprintf
 #endif
 
 #ifndef HAVE_VSNPRINTF
-#define vsnprintf g_vsnprintf
+#define vsnprintf _vsnprintf
+#endif
 #endif
 
 #ifdef USE_DEBUG
@@ -58,7 +60,7 @@
 
 #ifdef WIN32						/* for win32 */
 #define OFLAGS O_BINARY
-#define sleep(t) _sleep(t*1000)
+#define sleep(t) Sleep(t*1000)
 #include <direct.h>
 #define	F_OK	0
 #define	X_OK	1
@@ -297,6 +299,9 @@
 	unsigned int confmode;
 	unsigned int utf8_locale;
 	unsigned int identd;
+	unsigned int emoticons;
+	unsigned int tab_icons;
+	unsigned int tab_xp;
 
 	unsigned int ctcp_number_limit;	/*flood */
 	unsigned int ctcp_time_limit;	/*seconds of floods */
diff -ruN --strip-trailing-cr xchat-wdk.orig/src/fe-gtk/about.c xchat-wdk/src/fe-gtk/about.c
--- xchat-wdk.orig/src/fe-gtk/about.c	2010-05-16 09:43:49 +0200
+++ xchat-wdk/src/fe-gtk/about.c	2010-09-19 05:27:43 +0200
@@ -39,6 +39,7 @@
 
 #include "../common/xchat.h"
 #include "../common/util.h"
+#include "../common/portable.h"
 #include "palette.h"
 #include "pixmaps.h"
 #include "gtkutil.h"
@@ -95,7 +96,7 @@
 	}
 
 	about = gtk_dialog_new ();
-	gtk_window_set_position (GTK_WINDOW (about), GTK_WIN_POS_CENTER);
+	gtk_window_set_position (GTK_WINDOW (about), GTK_WIN_POS_CENTER_ON_PARENT);
 	gtk_window_set_resizable (GTK_WINDOW (about), FALSE);
 	gtk_window_set_title (GTK_WINDOW (about), _("About "DISPLAY_NAME));
 	if (parent_window)
@@ -114,35 +115,38 @@
 	g_get_charset (&locale);
 	(snprintf) (buf, sizeof (buf),
 				"<span size=\"x-large\"><b>"DISPLAY_NAME" "PACKAGE_VERSION"</b></span>\n\n"
-				"%s\n\n"
 #ifdef WIN32
-				/* leave this message to avoid time wasting bug reports! */
-				"This version is unofficial and comes with no support.\n\n"
-#endif
+				"<b>XChat Base</b>: 2.8.8\n\n"
 				"%s\n"
 				"<b>Charset</b>: %s "
-#ifdef WIN32 
 				"<b>GTK+</b>: %i.%i.%i\n"
+				"<b>Compiled</b>: "__DATE__"\n"
+				"<b>Portable Mode</b>: %s\n\n"
+				"<small>This version is unofficial and comes with no support.\n"
+				"\302\251 1998-2010 Peter \305\275elezn\303\275 &lt;zed@xchat.org></small>",
+				get_cpu_str (),
+				locale,
+				gtk_major_version,
+				gtk_minor_version,
+				gtk_micro_version,
+				(portable_mode () ? "Yes" : "No")
 #else
+				"%s\n\n"
+				"%s\n"
+				"<b>Charset</b>: %s "
 				"<b>Renderer</b>: %s\n"
-#endif
 				"<b>Compiled</b>: "__DATE__"\n\n"
 				"<small>\302\251 1998-2010 Peter \305\275elezn\303\275 &lt;zed@xchat.org></small>",
-					_("A multiplatform IRC Client"),
-					get_cpu_str(),
-					locale,
-#ifdef WIN32
-					gtk_major_version,
-					gtk_minor_version,
-					gtk_micro_version
-#else
+				_("A multiplatform IRC Client"),
+				get_cpu_str (),
+				locale,
 #ifdef USE_XFT
-					"Xft"
+				"Xft"
 #else
-					"Pango"
+				"Pango"
 #endif
 #endif
-					);
+				);
 	gtk_label_set_markup (GTK_LABEL (label), buf);
 	gtk_label_set_justify (GTK_LABEL (label), GTK_JUSTIFY_CENTER);
 
diff -ruN --strip-trailing-cr xchat-wdk.orig/src/fe-gtk/banlist.c xchat-wdk/src/fe-gtk/banlist.c
--- xchat-wdk.orig/src/fe-gtk/banlist.c	2010-05-16 05:20:22 +0200
+++ xchat-wdk/src/fe-gtk/banlist.c	2010-09-19 05:27:43 +0200
@@ -19,7 +19,6 @@
 #include <stdio.h>
 #include <stdlib.h>
 #include <string.h>
-#include <unistd.h>
 #include <fcntl.h>
 #include <time.h>
 
diff -ruN --strip-trailing-cr xchat-wdk.orig/src/fe-gtk/chanlist.c xchat-wdk/src/fe-gtk/chanlist.c
--- xchat-wdk.orig/src/fe-gtk/chanlist.c	2008-02-24 04:46:02 +0100
+++ xchat-wdk/src/fe-gtk/chanlist.c	2010-09-19 05:27:43 +0200
@@ -19,7 +19,6 @@
 #include <stdio.h>
 #include <stdlib.h>
 #include <string.h>
-#include <unistd.h>
 #include <fcntl.h>
 #include <time.h>
 
diff -ruN --strip-trailing-cr xchat-wdk.orig/src/fe-gtk/editlist.c xchat-wdk/src/fe-gtk/editlist.c
--- xchat-wdk.orig/src/fe-gtk/editlist.c	2006-03-13 09:33:45 +0100
+++ xchat-wdk/src/fe-gtk/editlist.c	2010-09-19 05:27:43 +0200
@@ -19,7 +19,6 @@
 #include <stdio.h>
 #include <stdlib.h>
 #include <string.h>
-#include <unistd.h>
 #include <fcntl.h>
 #include <sys/types.h>
 #include <sys/stat.h>
diff -ruN --strip-trailing-cr xchat-wdk.orig/src/fe-gtk/fe-gtk.c xchat-wdk/src/fe-gtk/fe-gtk.c
--- xchat-wdk.orig/src/fe-gtk/fe-gtk.c	2010-08-14 03:46:21 +0200
+++ xchat-wdk/src/fe-gtk/fe-gtk.c	2010-09-19 05:27:43 +0200
@@ -19,7 +19,6 @@
 #include <stdio.h>
 #include <string.h>
 #include <stdlib.h>
-#include <unistd.h>
 
 #include "fe-gtk.h"
 
@@ -32,6 +31,8 @@
 #include <gtk/gtkmessagedialog.h>
 #include <gtk/gtkversion.h>
 
+#include <gdk/gdkwin32.h>
+
 #include "../common/xchat.h"
 #include "../common/fe.h"
 #include "../common/util.h"
@@ -39,6 +40,7 @@
 #include "../common/cfgfiles.h"
 #include "../common/xchatc.h"
 #include "../common/plugin.h"
+#include "../common/server.h"
 #include "gtkutil.h"
 #include "maingui.h"
 #include "pixmaps.h"
@@ -330,7 +332,7 @@
 {
 	session *sess;
 
-	if (getenv ("XCHAT_WARNING_IGNORE"))
+	/* if (getenv ("XCHAT_WARNING_IGNORE")) */
 		return;
 
 	sess = find_dialog (serv_list->data, "(warnings)");
diff -ruN --strip-trailing-cr xchat-wdk.orig/src/fe-gtk/fe-gtk.h xchat-wdk/src/fe-gtk/fe-gtk.h
--- xchat-wdk.orig/src/fe-gtk/fe-gtk.h	2010-05-30 08:31:29 +0200
+++ xchat-wdk/src/fe-gtk/fe-gtk.h	2010-09-19 05:27:43 +0200
@@ -4,7 +4,7 @@
 /* If you're compiling this for Windows, your release is un-official
  * and not condoned. Please don't use the XChat name. Make up your
  * own name! */
-#define DISPLAY_NAME "XChat-Unofficial"
+#define DISPLAY_NAME "XChat-WDK"
 #else
 #define DISPLAY_NAME "XChat"
 #endif
diff -ruN --strip-trailing-cr xchat-wdk.orig/src/fe-gtk/fkeys.c xchat-wdk/src/fe-gtk/fkeys.c
--- xchat-wdk.orig/src/fe-gtk/fkeys.c	2008-02-24 06:09:34 +0100
+++ xchat-wdk/src/fe-gtk/fkeys.c	2010-09-19 05:27:43 +0200
@@ -20,7 +20,6 @@
 #include <stdlib.h>
 #include <sys/types.h>
 #include <sys/stat.h>
-#include <unistd.h>
 #include <string.h>
 #include <fcntl.h>
 #include <ctype.h>
diff -ruN --strip-trailing-cr xchat-wdk.orig/src/fe-gtk/gtkutil.c xchat-wdk/src/fe-gtk/gtkutil.c
--- xchat-wdk.orig/src/fe-gtk/gtkutil.c	2009-07-18 14:38:10 +0200
+++ xchat-wdk/src/fe-gtk/gtkutil.c	2010-09-19 05:27:43 +0200
@@ -22,7 +22,6 @@
 #include <stdarg.h>
 #include <sys/types.h>
 #include <sys/stat.h>
-#include <unistd.h>
 #include <fcntl.h>
 #include "fe-gtk.h"
 
diff -ruN --strip-trailing-cr xchat-wdk.orig/src/fe-gtk/joind.c xchat-wdk/src/fe-gtk/joind.c
--- xchat-wdk.orig/src/fe-gtk/joind.c	2006-12-26 05:56:55 +0100
+++ xchat-wdk/src/fe-gtk/joind.c	2010-09-19 05:27:43 +0200
@@ -9,7 +9,6 @@
 
 #include <sys/types.h>
 #include <sys/stat.h>
-#include <unistd.h>
 #include <string.h>
 #include <stdio.h>
 
diff -ruN --strip-trailing-cr xchat-wdk.orig/src/fe-gtk/maingui.c xchat-wdk/src/fe-gtk/maingui.c
--- xchat-wdk.orig/src/fe-gtk/maingui.c	2010-05-16 05:20:22 +0200
+++ xchat-wdk/src/fe-gtk/maingui.c	2010-09-19 05:27:43 +0200
@@ -214,60 +214,10 @@
 	away_list = mg_attr_list_create (&colors[COL_AWAY], FALSE);
 }
 
-#ifdef WIN32
-#define WINVER 0x0501	/* needed for vc6? */
-#include <windows.h>
-#include <gdk/gdkwin32.h>
-
-/* Flash the taskbar button on Windows when there's a highlight event. */
-
-static void
-flash_window (GtkWidget *win)
-{
-	FLASHWINFO fi;
-	static HMODULE user = NULL;
-	static BOOL (*flash) (PFLASHWINFO) = NULL;
-
-	if (!user)
-	{
-		user = GetModuleHandleA ("USER32");
-		if (!user)
-			return;	/* this should never fail */
-	}
-
-	if (!flash)
-	{
-		flash = (void *)GetProcAddress (user, "FlashWindowEx");
-		if (!flash)
-			return;	/* this fails on NT4.0 and Win95 */
-	}
-
-	fi.cbSize = sizeof (fi);
-	fi.hwnd = GDK_WINDOW_HWND (win->window);
-	fi.dwFlags = FLASHW_ALL | FLASHW_TIMERNOFG;
-	fi.uCount = 0;
-	fi.dwTimeout = 500;
-	flash (&fi);
-	/*FlashWindowEx (&fi);*/
-}
-#else
-
-#ifdef USE_XLIB
-#include <gdk/gdkx.h>
-
 static void
 set_window_urgency (GtkWidget *win, gboolean set)
 {
-	XWMHints *hints;
-
-	hints = XGetWMHints(GDK_WINDOW_XDISPLAY(win->window), GDK_WINDOW_XWINDOW(win->window));
-	if (set)
-		hints->flags |= XUrgencyHint;
-	else
-		hints->flags &= ~XUrgencyHint;
-	XSetWMHints(GDK_WINDOW_XDISPLAY(win->window),
-	            GDK_WINDOW_XWINDOW(win->window), hints);
-	XFree(hints);
+	gtk_window_set_urgency_hint (GTK_WINDOW (win), set);
 }
 
 static void
@@ -281,18 +231,14 @@
 {
 	set_window_urgency (win, FALSE);
 }
-#endif
-#endif
 
 /* flash the taskbar button */
 
 void
 fe_flash_window (session *sess)
 {
-#if defined(WIN32) || defined(USE_XLIB)
 	if (fe_gui_info (sess, 0) != 1)	/* only do it if not focused */
 		flash_window (sess->gui->window);
-#endif
 }
 
 /* set a tab plain, red, light-red, or blue */
@@ -1190,7 +1136,14 @@
 						  "Close them all?"), i);
 		g_signal_connect (G_OBJECT (dialog), "response",
 								G_CALLBACK (mg_tab_close_cb), sess);
-		gtk_window_set_position (GTK_WINDOW (dialog), GTK_WIN_POS_MOUSE);
+		if (prefs.tab_layout)
+		{
+			gtk_window_set_position (GTK_WINDOW (dialog), GTK_WIN_POS_MOUSE);
+		}
+		else
+		{
+			gtk_window_set_position (GTK_WINDOW (dialog), GTK_WIN_POS_CENTER_ON_PARENT);		
+		}
 		gtk_widget_show (dialog);
 	}
 }
@@ -2957,11 +2910,7 @@
 		gtk_xtext_check_marker_visibility (GTK_XTEXT (current_sess->gui->xtext));
 		plugin_emit_dummy_print (current_sess, "Focus Window");
 	}
-#ifndef WIN32
-#ifdef USE_XLIB
 	unflash_window (GTK_WIDGET (win));
-#endif
-#endif
 	return FALSE;
 }
 
@@ -2972,11 +2921,7 @@
 	if (!sess->server->server_session)
 		sess->server->server_session = sess;
 	gtk_xtext_check_marker_visibility(GTK_XTEXT (current_sess->gui->xtext));
-#ifndef WIN32
-#ifdef USE_XLIB
 	unflash_window (GTK_WIDGET (win));
-#endif
-#endif
 	plugin_emit_dummy_print (sess, "Focus Window");
 	return FALSE;
 }
diff -ruN --strip-trailing-cr xchat-wdk.orig/src/fe-gtk/menu.c xchat-wdk/src/fe-gtk/menu.c
--- xchat-wdk.orig/src/fe-gtk/menu.c	2010-05-16 06:24:24 +0200
+++ xchat-wdk/src/fe-gtk/menu.c	2010-09-19 05:27:43 +0200
@@ -20,7 +20,6 @@
 #include <stdlib.h>
 #include <fcntl.h>
 #include <string.h>
-#include <unistd.h>
 
 #ifdef WIN32
 #include <windows.h>
diff -ruN --strip-trailing-cr xchat-wdk.orig/src/fe-gtk/palette.c xchat-wdk/src/fe-gtk/palette.c
--- xchat-wdk.orig/src/fe-gtk/palette.c	2010-05-16 05:20:22 +0200
+++ xchat-wdk/src/fe-gtk/palette.c	2010-09-19 05:27:43 +0200
@@ -18,7 +18,6 @@
 
 #include <stdio.h>
 #include <stdlib.h>
-#include <unistd.h>
 #include <sys/types.h>
 #include <sys/stat.h>
 #include <fcntl.h>
diff -ruN --strip-trailing-cr xchat-wdk.orig/src/fe-gtk/plugin-tray.c xchat-wdk/src/fe-gtk/plugin-tray.c
--- xchat-wdk.orig/src/fe-gtk/plugin-tray.c	2010-08-14 03:46:21 +0200
+++ xchat-wdk/src/fe-gtk/plugin-tray.c	2010-09-19 05:27:43 +0200
@@ -1,8 +1,7 @@
 /* Copyright (C) 2006-2007 Peter Zelezny. */
 
 #include <string.h>
-#include <unistd.h>
-#include "../common/xchat-plugin.h"
+#include <xchat-plugin.h>
 #include "../common/xchat.h"
 #include "../common/xchatc.h"
 #include "../common/inbound.h"
@@ -298,10 +297,10 @@
 		nets = tray_count_networks ();
 		chans = tray_count_channels ();
 		if (nets)
-			tray_set_tipf (_("XChat: Connected to %u networks and %u channels"),
+			tray_set_tipf (_("XChat-WDK: Connected to %u networks and %u channels"),
 								nets, chans);
 		else
-			tray_set_tipf ("XChat: %s", _("Not connected."));
+			tray_set_tipf ("XChat-WDK: %s", _("Not connected."));
 	}
 
 	if (custom_icon1)
@@ -451,7 +450,7 @@
 	/* ph may have an invalid context now */
 	xchat_set_context (ph, xchat_find_context (ph, NULL, NULL));
 
-	win = (GtkWindow *)xchat_get_info (ph, "win_ptr");
+	win = xchat_get_info (ph, "gtkwin_ptr");
 
 	tray_stop_flash ();
 	tray_reset_counts ();
@@ -651,15 +650,15 @@
 		/* FIXME: hides any previous private messages */
 		tray_hilight_count++;
 		if (tray_hilight_count == 1)
-			tray_set_tipf (_("XChat: Highlighted message from: %s (%s)"),
+			tray_set_tipf (_("XChat-WDK: Highlighted message from: %s (%s)"),
 								word[1], xchat_get_info (ph, "channel"));
 		else
-			tray_set_tipf (_("XChat: %u highlighted messages, latest from: %s (%s)"),
+			tray_set_tipf (_("XChat-WDK: %u highlighted messages, latest from: %s (%s)"),
 								tray_hilight_count, word[1], xchat_get_info (ph, "channel"));
 	}
 
 	if (prefs.input_balloon_hilight)
-		tray_set_balloonf (word[2], _("XChat: Highlighted message from: %s (%s)"),
+		tray_set_balloonf (word[2], _("XChat-WDK: Highlighted message from: %s (%s)"),
 								 word[1], xchat_get_info (ph, "channel"));
 
 	return XCHAT_EAT_NONE;
@@ -677,14 +676,14 @@
 
 		tray_pub_count++;
 		if (tray_pub_count == 1)
-			tray_set_tipf (_("XChat: New public message from: %s (%s)"),
+			tray_set_tipf (_("XChat-WDK: New public message from: %s (%s)"),
 								word[1], xchat_get_info (ph, "channel"));
 		else
-			tray_set_tipf (_("XChat: %u new public messages."), tray_pub_count);
+			tray_set_tipf (_("XChat-WDK: %u new public messages."), tray_pub_count);
 	}
 
 	if (prefs.input_balloon_chans)
-		tray_set_balloonf (word[2], _("XChat: New public message from: %s (%s)"),
+		tray_set_balloonf (word[2], _("XChat-WDK: New public message from: %s (%s)"),
 								 word[1], xchat_get_info (ph, "channel"));
 
 	return XCHAT_EAT_NONE;
@@ -706,14 +705,14 @@
 
 	tray_priv_count++;
 	if (tray_priv_count == 1)
-		tray_set_tipf (_("XChat: Private message from: %s (%s)"),
+		tray_set_tipf (_("XChat-WDK: Private message from: %s (%s)"),
 							from, network);
 	else
-		tray_set_tipf (_("XChat: %u private messages, latest from: %s (%s)"),
+		tray_set_tipf (_("XChat-WDK: %u private messages, latest from: %s (%s)"),
 							tray_priv_count, from, network);
 
 	if (prefs.input_balloon_priv)
-		tray_set_balloonf (text, _("XChat: Private message from: %s (%s)"),
+		tray_set_balloonf (text, _("XChat-WDK: Private message from: %s (%s)"),
 								 from, network);
 }
 
@@ -759,15 +758,15 @@
 
 		tray_file_count++;
 		if (tray_file_count == 1)
-			tray_set_tipf (_("XChat: File offer from: %s (%s)"),
+			tray_set_tipf (_("XChat-WDK: File offer from: %s (%s)"),
 								word[1], network);
 		else
-			tray_set_tipf (_("XChat: %u file offers, latest from: %s (%s)"),
+			tray_set_tipf (_("XChat-WDK: %u file offers, latest from: %s (%s)"),
 								tray_file_count, word[1], network);
 	}
 
 	if (prefs.input_balloon_priv)
-		tray_set_balloonf ("", _("XChat: File offer from: %s (%s)"),
+		tray_set_balloonf ("", _("XChat-WDK: File offer from: %s (%s)"),
 								word[1], network);
 
 	return XCHAT_EAT_NONE;
@@ -803,7 +802,7 @@
 	}
 	else
 	{
-		if (prefs.gui_tray)
+		if (prefs.gui_tray && !((_access( "plugins/xtray.dll", 0 )) != -1))
 			tray_init ();
 	}
 }
@@ -835,7 +834,7 @@
 
 	xchat_hook_print (ph, "Focus Window", -1, tray_focus_cb, NULL);
 
-	if (prefs.gui_tray)
+	if (prefs.gui_tray && !((_access( "plugins/xtray.dll", 0 )) != -1))
 		tray_init ();
 
 	return 1;       /* return 1 for success */
diff -ruN --strip-trailing-cr xchat-wdk.orig/src/fe-gtk/plugingui.c xchat-wdk/src/fe-gtk/plugingui.c
--- xchat-wdk.orig/src/fe-gtk/plugingui.c	2010-05-16 05:20:22 +0200
+++ xchat-wdk/src/fe-gtk/plugingui.c	2010-09-19 05:27:43 +0200
@@ -35,7 +35,7 @@
 #include "../common/xchat.h"
 #define PLUGIN_C
 typedef struct session xchat_context;
-#include "../common/xchat-plugin.h"
+#include <xchat-plugin.h>
 #include "../common/plugin.h"
 #include "../common/util.h"
 #include "../common/outbound.h"
diff -ruN --strip-trailing-cr xchat-wdk.orig/src/fe-gtk/rawlog.c xchat-wdk/src/fe-gtk/rawlog.c
--- xchat-wdk.orig/src/fe-gtk/rawlog.c	2010-05-16 05:20:22 +0200
+++ xchat-wdk/src/fe-gtk/rawlog.c	2010-09-19 05:27:43 +0200
@@ -19,7 +19,6 @@
 #include <stdio.h>
 #include <string.h>
 #include <fcntl.h>
-#include <unistd.h>
 #include <stdlib.h>
 
 #include "fe-gtk.h"
<<<<<<< HEAD
=======
diff -ruN --strip-trailing-cr xchat-wdk.orig/src/fe-gtk/search.c xchat-wdk/src/fe-gtk/search.c
--- xchat-wdk.orig/src/fe-gtk/search.c	2010-05-16 03:20:22 +0000
+++ xchat-wdk/src/fe-gtk/search.c	2010-09-22 18:22:22 +0000
@@ -153,7 +153,7 @@
 								_("_Find"));
 	g_object_set_data (G_OBJECT (wid), "e", entry);
 
-	g_signal_connect (G_OBJECT (win), "key-press-event", G_CALLBACK (search_key_cb), win);
+	g_signal_connect (G_OBJECT (win), "key_press_event", G_CALLBACK (search_key_cb), win);
 
 	gtk_widget_show (win);
 }
diff -ruN --strip-trailing-cr xchat-wdk.orig/src/fe-gtk/servlistgui.c xchat-wdk/src/fe-gtk/servlistgui.c
--- xchat-wdk.orig/src/fe-gtk/servlistgui.c	2010-08-07 07:14:45 +0000
+++ xchat-wdk/src/fe-gtk/servlistgui.c	2010-09-25 00:29:23 +0000
@@ -486,6 +486,41 @@
 	return FALSE;
 }
 
+static gboolean 
+servlist_netwin_keypress_cb (GtkWidget * window, GdkEventKey * key, gpointer userdata)
+{
+	if (key->keyval == GDK_Escape)
+	{
+		gtk_widget_destroy (window);
+	}
+
+	serverlist_win = NULL;
+	selected_net = NULL;
+	return FALSE;
+}
+
+static gboolean 
+servlist_servwin_keypress_cb (GtkWidget * window, GdkEventKey * key, gpointer userdata)
+{
+	if (key->keyval == GDK_Escape)
+	{
+		gtk_widget_destroy (window);
+	}
+
+	return FALSE;
+}
+
+static gboolean 
+servlist_autojoinedit_keypress_cb (GtkWidget * window, GdkEventKey * key, gpointer userdata)
+{
+	if (key->keyval == GDK_Escape)
+	{
+		gtk_widget_destroy (window);
+	}
+
+	return FALSE;
+}
+
 static void
 servlist_edit_cb (GtkWidget *but, gpointer none)
 {
@@ -501,6 +536,9 @@
 						 	G_CALLBACK (servlist_editwin_delete_cb), 0);
 	g_signal_connect (G_OBJECT (edit_tree), "key_press_event",
 							G_CALLBACK (servlist_serv_keypress_cb), 0);
+	g_signal_connect (G_OBJECT (edit_win), "key_press_event",
+							G_CALLBACK (servlist_servwin_keypress_cb), edit_win);
+	
 	gtk_widget_show (edit_win);
 }
 
@@ -961,6 +999,9 @@
 	}
 
 	fav_add_net = net;
+	
+	g_signal_connect (G_OBJECT (win), "key_press_event",
+							G_CALLBACK (servlist_autojoinedit_keypress_cb), win);
 
 	gtk_widget_show (win);
 }
@@ -1782,7 +1823,7 @@
 	gtk_container_add (GTK_CONTAINER (hbox), checkbutton_fav);
 	g_signal_connect (G_OBJECT (checkbutton_fav), "toggled",
 							G_CALLBACK (fav_servlist), 0);
-	gtk_widget_show (checkbutton_fav);
+	/* gtk_widget_show (checkbutton_fav); don't show this until it's completed */
 
 	vbuttonbox2 = gtk_vbutton_box_new ();
 	gtk_box_set_spacing (GTK_BOX (vbuttonbox2), 3);
@@ -1875,6 +1916,8 @@
 							"changed", G_CALLBACK (servlist_network_row_cb), NULL);
 	g_signal_connect (G_OBJECT (networks_tree), "key_press_event",
 							G_CALLBACK (servlist_net_keypress_cb), networks_tree);
+	g_signal_connect (G_OBJECT (serverlist_win), "key_press_event", 
+							G_CALLBACK (servlist_netwin_keypress_cb), serverlist_win);
 
 	gtk_widget_show (serverlist_win);
 }
>>>>>>> 1141b25b
diff -ruN --strip-trailing-cr xchat-wdk.orig/src/fe-gtk/setup.c xchat-wdk/src/fe-gtk/setup.c
--- xchat-wdk.orig/src/fe-gtk/setup.c	2008-02-08 10:04:45 +0100
+++ xchat-wdk/src/fe-gtk/setup.c	2010-09-19 05:27:43 +0200
@@ -363,7 +363,6 @@
 	{ST_END, 0, 0, 0, 0, 0}
 };
 
-#if 0
 static const setting advanced_settings[] =
 {
 	{ST_HEADER,	N_("Advanced Settings"),0,0,0},
@@ -378,7 +377,6 @@
 
 	{ST_END, 0, 0, 0, 0, 0}
 };
-#endif
 
 static const setting logging_settings[] =
 {
@@ -1708,7 +1706,7 @@
 		N_("General"),
 		N_("Logging"),
 		N_("Sound"),
-/*		N_("Advanced"),*/
+		N_("Advanced"),
 		NULL,
 	N_("Network"),
 		N_("Network setup"),
@@ -1733,6 +1731,7 @@
 	setup_add_page (cata[9], book, setup_create_page (general_settings));
 	setup_add_page (cata[10], book, setup_create_page (logging_settings));
 	setup_add_page (cata[11], book, setup_create_sound_page ());
+	setup_add_page (cata[12], book, setup_create_page (advanced_settings));
 	setup_add_page (cata[14], book, setup_create_page (network_settings));
 	setup_add_page (cata[15], book, setup_create_page (filexfer_settings));
 
diff -ruN --strip-trailing-cr xchat-wdk.orig/src/fe-gtk/sexy-spell-entry.c xchat-wdk/src/fe-gtk/sexy-spell-entry.c
--- xchat-wdk.orig/src/fe-gtk/sexy-spell-entry.c	2006-07-17 07:51:02 +0200
+++ xchat-wdk/src/fe-gtk/sexy-spell-entry.c	2010-09-19 05:27:43 +0200
@@ -31,6 +31,20 @@
 /*#include "gtkspell-iso-codes.h"
 #include "sexy-marshal.h"*/
 
+/* workaround for ssize_t in VS 
+   from krb/include/win-mac.h */
+#ifndef SSIZE_T_DEFINED
+#ifdef ssize_t
+#undef ssize_t
+#endif
+#ifdef _WIN64
+typedef __int64          ssize_t;
+#else
+typedef _W64 int         ssize_t;
+#endif
+#define SSIZE_T_DEFINED
+#endif
+
 /*
  * Bunch of poop to make enchant into a runtime dependency rather than a
  * compile-time dependency.  This makes it so I don't have to hear the
diff -ruN --strip-trailing-cr xchat-wdk.orig/src/fe-gtk/xtext.c xchat-wdk/src/fe-gtk/xtext.c
--- xchat-wdk.orig/src/fe-gtk/xtext.c	2008-08-29 13:24:17 +0200
+++ xchat-wdk/src/fe-gtk/xtext.c	2010-09-19 05:27:43 +0200
@@ -42,7 +42,6 @@
 #include <ctype.h>
 #include <stdlib.h>
 #include <time.h>
-#include <unistd.h>
 #include <gtk/gtkmain.h>
 #include <gtk/gtksignal.h>
 #include <gtk/gtkselection.h>
diff -ruN --strip-trailing-cr xchat-wdk.orig/src/fe-text/fe-text.c xchat-wdk/src/fe-text/fe-text.c
--- xchat-wdk.orig/src/fe-text/fe-text.c	2008-08-29 13:24:17 +0200
+++ xchat-wdk/src/fe-text/fe-text.c	2010-09-19 05:27:43 +0200
@@ -22,9 +22,13 @@
 #ifdef HAVE_STRINGS_H
 #include <strings.h>
 #endif
+#ifdef WIN32
+#define STDIN_FILENO 0
+#define STDOUT_FILENO 1
+#else
 #include <sys/time.h>
+#endif
 #include <sys/types.h>
-#include <unistd.h>
 #include <ctype.h>
 #include "../common/xchat.h"
 #include "../common/xchatc.h"
@@ -339,7 +343,11 @@
 	te->callback = callback;
 	te->userdata = userdata;
 
-	gettimeofday (&now, NULL);
+#ifdef WIN32
+		g_get_current_time (&now);
+#else
+		gettimeofday (&now, NULL);
+#endif
 	te->next_call = now.tv_sec * 1000 + (now.tv_usec / 1000) + te->interval;
 
 	tmr_list = g_slist_prepend (tmr_list, te);
@@ -417,7 +425,12 @@
 void
 fe_main (void)
 {
-	struct timeval timeout, now;
+	struct timeval timeout;
+#ifdef WIN32
+	GTimeVal now;
+#else
+	struct timeval now;
+#endif
 	socketevent *se;
 	timerevent *te;
 	fd_set rd, wd, ex;
@@ -428,7 +441,7 @@
 		new_ircwindow (NULL, NULL, SESS_SERVER, 0);
 
 #ifdef ENABLE_NLS
-	bindtextdomain (GETTEXT_PACKAGE, PREFIX"/share/locale");
+	bindtextdomain (GETTEXT_PACKAGE, LOCALEDIR);
 	bind_textdomain_codeset (GETTEXT_PACKAGE, "UTF-8");
 	textdomain (GETTEXT_PACKAGE);
 #endif
@@ -464,7 +477,11 @@
 				shortest = te->next_call;
 			list = list->next;
 		}
+#ifdef WIN32
+		g_get_current_time (&now);
+#else
 		gettimeofday (&now, NULL);
+#endif
 		delay = shortest - ((now.tv_sec * 1000) + (now.tv_usec / 1000));
 		timeout.tv_sec = delay / 1000;
 		timeout.tv_usec = (delay % 1000) * 1000;
@@ -514,7 +531,11 @@
 		}
 
 		/* now check our list of timeout events, some might need to be called! */
+#ifdef WIN32
+		g_get_current_time (&now);
+#else
 		gettimeofday (&now, NULL);
+#endif
 		list = tmr_list;
 		while (list)
 		{<|MERGE_RESOLUTION|>--- conflicted
+++ resolved
@@ -1164,85 +1164,7 @@
  #include <stdlib.h>
  
  #include "fe-gtk.h"
-<<<<<<< HEAD
-=======
-diff -ruN --strip-trailing-cr xchat-wdk.orig/src/fe-gtk/search.c xchat-wdk/src/fe-gtk/search.c
---- xchat-wdk.orig/src/fe-gtk/search.c	2010-05-16 03:20:22 +0000
-+++ xchat-wdk/src/fe-gtk/search.c	2010-09-22 18:22:22 +0000
-@@ -153,7 +153,7 @@
- 								_("_Find"));
- 	g_object_set_data (G_OBJECT (wid), "e", entry);
- 
--	g_signal_connect (G_OBJECT (win), "key-press-event", G_CALLBACK (search_key_cb), win);
-+	g_signal_connect (G_OBJECT (win), "key_press_event", G_CALLBACK (search_key_cb), win);
- 
- 	gtk_widget_show (win);
- }
-diff -ruN --strip-trailing-cr xchat-wdk.orig/src/fe-gtk/servlistgui.c xchat-wdk/src/fe-gtk/servlistgui.c
---- xchat-wdk.orig/src/fe-gtk/servlistgui.c	2010-08-07 07:14:45 +0000
 +++ xchat-wdk/src/fe-gtk/servlistgui.c	2010-09-25 00:29:23 +0000
-@@ -486,6 +486,41 @@
- 	return FALSE;
- }
- 
-+static gboolean 
-+servlist_netwin_keypress_cb (GtkWidget * window, GdkEventKey * key, gpointer userdata)
-+{
-+	if (key->keyval == GDK_Escape)
-+	{
-+		gtk_widget_destroy (window);
-+	}
-+
-+	serverlist_win = NULL;
-+	selected_net = NULL;
-+	return FALSE;
-+}
-+
-+static gboolean 
-+servlist_servwin_keypress_cb (GtkWidget * window, GdkEventKey * key, gpointer userdata)
-+{
-+	if (key->keyval == GDK_Escape)
-+	{
-+		gtk_widget_destroy (window);
-+	}
-+
-+	return FALSE;
-+}
-+
-+static gboolean 
-+servlist_autojoinedit_keypress_cb (GtkWidget * window, GdkEventKey * key, gpointer userdata)
-+{
-+	if (key->keyval == GDK_Escape)
-+	{
-+		gtk_widget_destroy (window);
-+	}
-+
-+	return FALSE;
-+}
-+
- static void
- servlist_edit_cb (GtkWidget *but, gpointer none)
- {
-@@ -501,6 +536,9 @@
- 						 	G_CALLBACK (servlist_editwin_delete_cb), 0);
- 	g_signal_connect (G_OBJECT (edit_tree), "key_press_event",
- 							G_CALLBACK (servlist_serv_keypress_cb), 0);
-+	g_signal_connect (G_OBJECT (edit_win), "key_press_event",
-+							G_CALLBACK (servlist_servwin_keypress_cb), edit_win);
-+	
- 	gtk_widget_show (edit_win);
- }
- 
-@@ -961,6 +999,9 @@
- 	}
- 
- 	fav_add_net = net;
-+	
-+	g_signal_connect (G_OBJECT (win), "key_press_event",
-+							G_CALLBACK (servlist_autojoinedit_keypress_cb), win);
- 
- 	gtk_widget_show (win);
- }
 @@ -1782,7 +1823,7 @@
  	gtk_container_add (GTK_CONTAINER (hbox), checkbutton_fav);
  	g_signal_connect (G_OBJECT (checkbutton_fav), "toggled",
@@ -1252,16 +1174,6 @@
  
  	vbuttonbox2 = gtk_vbutton_box_new ();
  	gtk_box_set_spacing (GTK_BOX (vbuttonbox2), 3);
-@@ -1875,6 +1916,8 @@
- 							"changed", G_CALLBACK (servlist_network_row_cb), NULL);
- 	g_signal_connect (G_OBJECT (networks_tree), "key_press_event",
- 							G_CALLBACK (servlist_net_keypress_cb), networks_tree);
-+	g_signal_connect (G_OBJECT (serverlist_win), "key_press_event", 
-+							G_CALLBACK (servlist_netwin_keypress_cb), serverlist_win);
- 
- 	gtk_widget_show (serverlist_win);
- }
->>>>>>> 1141b25b
 diff -ruN --strip-trailing-cr xchat-wdk.orig/src/fe-gtk/setup.c xchat-wdk/src/fe-gtk/setup.c
 --- xchat-wdk.orig/src/fe-gtk/setup.c	2008-02-08 10:04:45 +0100
 +++ xchat-wdk/src/fe-gtk/setup.c	2010-09-19 05:27:43 +0200
